plugins {
    id "java"
    id "io.quarkus" version "2.6.2.Final"
}

<<<<<<< HEAD
def quarkusVersion = "2.6.2.Final"
def optaplannerVersion = "8.16.0-SNAPSHOT"
=======
def quarkusVersion = "2.6.0.Final"
def optaplannerVersion = "8.17.0-SNAPSHOT"
>>>>>>> 49ecd98a

group = "org.acme"
version = "1.0-SNAPSHOT"

repositories {
    mavenCentral()
    mavenLocal()
    maven {
        url "https://repository.jboss.org/nexus/content/groups/public/"
        mavenContent {
            snapshotsOnly()
        }
    }
}

dependencies {
    implementation platform("io.quarkus:quarkus-bom:${quarkusVersion}")
    implementation "io.quarkus:quarkus-resteasy"
    implementation "io.quarkus:quarkus-resteasy-jackson"
    implementation "io.quarkus:quarkus-hibernate-orm-panache"
    implementation "io.quarkus:quarkus-jdbc-h2"
    implementation "io.quarkus:quarkus-hibernate-orm-rest-data-panache"
    implementation "io.quarkus:quarkus-webjars-locator"
    testImplementation "io.quarkus:quarkus-junit5"
    testImplementation "io.quarkus:quarkus-test-h2"
    testImplementation "io.rest-assured:rest-assured"

    implementation platform("org.optaplanner:optaplanner-bom:${optaplannerVersion}")
    implementation "org.optaplanner:optaplanner-quarkus"
    implementation "org.optaplanner:optaplanner-quarkus-jackson"
    testImplementation "org.optaplanner:optaplanner-test"
    testImplementation "org.optaplanner:optaplanner-quarkus-benchmark"

    runtimeOnly "org.webjars:bootstrap:4.3.1"
    runtimeOnly "org.webjars:jquery:3.4.1"
    runtimeOnly "org.webjars:font-awesome:5.11.2"
    runtimeOnly "org.webjars:momentjs:2.24.0"

}

java {
    sourceCompatibility = JavaVersion.VERSION_11
    targetCompatibility = JavaVersion.VERSION_11
}

compileJava {
    options.encoding = "UTF-8"
    options.compilerArgs << "-parameters"
}

compileTestJava {
    options.encoding = "UTF-8"
}

test {
    systemProperty "java.util.logging.manager", "org.jboss.logmanager.LogManager"
    // Gradle needs native tests in src/native-test/java, but maven needs them in src/test/java instead.
    // Maven first, so we skip them in Gradle unfortunately.
    exclude "**/**IT.class"
    // Log the test execution results.
    testLogging {
        events "passed", "skipped", "failed"
    }
}<|MERGE_RESOLUTION|>--- conflicted
+++ resolved
@@ -3,13 +3,8 @@
     id "io.quarkus" version "2.6.2.Final"
 }
 
-<<<<<<< HEAD
 def quarkusVersion = "2.6.2.Final"
-def optaplannerVersion = "8.16.0-SNAPSHOT"
-=======
-def quarkusVersion = "2.6.0.Final"
 def optaplannerVersion = "8.17.0-SNAPSHOT"
->>>>>>> 49ecd98a
 
 group = "org.acme"
 version = "1.0-SNAPSHOT"
